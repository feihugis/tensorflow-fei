package org.tensorflow.demo;

/*
 * Copyright 2017 The TensorFlow Authors. All Rights Reserved.
 *
 * Licensed under the Apache License, Version 2.0 (the "License");
 * you may not use this file except in compliance with the License.
 * You may obtain a copy of the License at
 *
 *       http://www.apache.org/licenses/LICENSE-2.0
 *
 * Unless required by applicable law or agreed to in writing, software
 * distributed under the License is distributed on an "AS IS" BASIS,
 * WITHOUT WARRANTIES OR CONDITIONS OF ANY KIND, either express or implied.
 * See the License for the specific language governing permissions and
 * limitations under the License.
 */

import android.app.Fragment;
import android.graphics.SurfaceTexture;
import android.hardware.Camera;
import android.hardware.Camera.CameraInfo;
import android.os.Bundle;
import android.os.Handler;
import android.os.HandlerThread;
import android.util.Size;
import android.util.SparseIntArray;
import android.view.LayoutInflater;
import android.view.Surface;
import android.view.TextureView;
import android.view.View;
import android.view.ViewGroup;
import java.io.IOException;
import java.util.List;
import org.tensorflow.demo.env.ImageUtils;
import org.tensorflow.demo.env.Logger;
import org.tensorflow.demo.R; // Explicit import needed for internal Google builds.

public class LegacyCameraConnectionFragment extends Fragment {
  private Camera camera;
  private static final Logger LOGGER = new Logger();
  private Camera.PreviewCallback imageListener;
  private Size desiredSize;

  /**
   * The layout identifier to inflate for this Fragment.
   */
  private int layout;

  public LegacyCameraConnectionFragment(
      final Camera.PreviewCallback imageListener, final int layout, final Size desiredSize) {
    this.imageListener = imageListener;
    this.layout = layout;
    this.desiredSize = desiredSize;
  }

  /**
   * Conversion from screen rotation to JPEG orientation.
   */
  private static final SparseIntArray ORIENTATIONS = new SparseIntArray();

  static {
    ORIENTATIONS.append(Surface.ROTATION_0, 90);
    ORIENTATIONS.append(Surface.ROTATION_90, 0);
    ORIENTATIONS.append(Surface.ROTATION_180, 270);
    ORIENTATIONS.append(Surface.ROTATION_270, 180);
  }

  /**
   * {@link android.view.TextureView.SurfaceTextureListener} handles several lifecycle events on a
   * {@link TextureView}.
   */
  private final TextureView.SurfaceTextureListener surfaceTextureListener =
      new TextureView.SurfaceTextureListener() {
        @Override
        public void onSurfaceTextureAvailable(
            final SurfaceTexture texture, final int width, final int height) {

          int index = getCameraId();
          camera = Camera.open(index);

          try {
            Camera.Parameters parameters = camera.getParameters();
            List<String> focusModes = parameters.getSupportedFocusModes();
<<<<<<< HEAD
            if (focusModes != null 
=======
            if (focusModes != null
>>>>>>> 78e4ed15
                && focusModes.contains(Camera.Parameters.FOCUS_MODE_CONTINUOUS_PICTURE)) {
              parameters.setFocusMode(Camera.Parameters.FOCUS_MODE_CONTINUOUS_PICTURE);
            }
            List<Camera.Size> cameraSizes = parameters.getSupportedPreviewSizes();
            Size[] sizes = new Size[cameraSizes.size()];
            int i = 0;
            for (Camera.Size size : cameraSizes) {
              sizes[i++] = new Size(size.width, size.height);
            }
            Size previewSize =
                CameraConnectionFragment.chooseOptimalSize(
                    sizes, desiredSize.getWidth(), desiredSize.getHeight());
            parameters.setPreviewSize(previewSize.getWidth(), previewSize.getHeight());
            camera.setDisplayOrientation(90);
            camera.setParameters(parameters);
            camera.setPreviewTexture(texture);
          } catch (IOException exception) {
            camera.release();
          }

          camera.setPreviewCallbackWithBuffer(imageListener);
          Camera.Size s = camera.getParameters().getPreviewSize();
          camera.addCallbackBuffer(new byte[ImageUtils.getYUVByteSize(s.height, s.width)]);

          textureView.setAspectRatio(s.height, s.width);

          camera.startPreview();
        }

        @Override
        public void onSurfaceTextureSizeChanged(
            final SurfaceTexture texture, final int width, final int height) {}

        @Override
        public boolean onSurfaceTextureDestroyed(final SurfaceTexture texture) {
          return true;
        }

        @Override
        public void onSurfaceTextureUpdated(final SurfaceTexture texture) {}
      };

  /**
   * An {@link AutoFitTextureView} for camera preview.
   */
  private AutoFitTextureView textureView;

  /**
   * An additional thread for running tasks that shouldn't block the UI.
   */
  private HandlerThread backgroundThread;

  @Override
  public View onCreateView(
      final LayoutInflater inflater, final ViewGroup container, final Bundle savedInstanceState) {
    return inflater.inflate(layout, container, false);
  }

  @Override
  public void onViewCreated(final View view, final Bundle savedInstanceState) {
    textureView = (AutoFitTextureView) view.findViewById(R.id.texture);
  }

  @Override
  public void onActivityCreated(final Bundle savedInstanceState) {
    super.onActivityCreated(savedInstanceState);
  }

  @Override
  public void onResume() {
    super.onResume();
    startBackgroundThread();
    // When the screen is turned off and turned back on, the SurfaceTexture is already
    // available, and "onSurfaceTextureAvailable" will not be called. In that case, we can open
    // a camera and start preview from here (otherwise, we wait until the surface is ready in
    // the SurfaceTextureListener).

    if (textureView.isAvailable()) {
      camera.startPreview();
    } else {
      textureView.setSurfaceTextureListener(surfaceTextureListener);
    }
  }

  @Override
  public void onPause() {
    stopCamera();
    stopBackgroundThread();
    super.onPause();
  }

  /**
   * Starts a background thread and its {@link Handler}.
   */
  private void startBackgroundThread() {
    backgroundThread = new HandlerThread("CameraBackground");
    backgroundThread.start();
  }

  /**
   * Stops the background thread and its {@link Handler}.
   */
  private void stopBackgroundThread() {
    backgroundThread.quitSafely();
    try {
      backgroundThread.join();
      backgroundThread = null;
    } catch (final InterruptedException e) {
      LOGGER.e(e, "Exception!");
    }
  }

  protected void stopCamera() {
    if (camera != null) {
      camera.stopPreview();
      camera.setPreviewCallback(null);
      camera.release();
      camera = null;
    }
  }

  private int getCameraId() {
    CameraInfo ci = new CameraInfo();
    for (int i = 0; i < Camera.getNumberOfCameras(); i++) {
      Camera.getCameraInfo(i, ci);
      if (ci.facing == CameraInfo.CAMERA_FACING_BACK)
        return i;
    }
    return -1; // No camera found
  }
}<|MERGE_RESOLUTION|>--- conflicted
+++ resolved
@@ -82,11 +82,7 @@
           try {
             Camera.Parameters parameters = camera.getParameters();
             List<String> focusModes = parameters.getSupportedFocusModes();
-<<<<<<< HEAD
-            if (focusModes != null 
-=======
             if (focusModes != null
->>>>>>> 78e4ed15
                 && focusModes.contains(Camera.Parameters.FOCUS_MODE_CONTINUOUS_PICTURE)) {
               parameters.setFocusMode(Camera.Parameters.FOCUS_MODE_CONTINUOUS_PICTURE);
             }

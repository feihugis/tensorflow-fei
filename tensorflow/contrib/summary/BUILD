licenses(["notice"])  # Apache 2.0

exports_files([
    "LICENSE",
])

load(
    "//tensorflow:tensorflow.bzl",
    "py_test",
    "tf_gen_op_wrapper_py",
)

tf_gen_op_wrapper_py(
    name = "gen_summary_ops",
    out = "gen_summary_ops.py",
    visibility = ["//tensorflow:internal"],
    deps = [
        "//tensorflow/core:summary_ops_op_lib",
    ],
)

py_test(
    name = "summary_ops_test",
    srcs = ["summary_ops_test.py"],
    srcs_version = "PY2AND3",
    deps = [
        ":summary_ops",
        ":summary_test_util",
        "//tensorflow/python:array_ops",
        "//tensorflow/python:errors",
        "//tensorflow/python:framework",
        "//tensorflow/python:framework_test_lib",
        "//tensorflow/python:platform",
        "//tensorflow/python:state_ops",
        "//tensorflow/python:training",
        "//tensorflow/python/eager:function",
        "//tensorflow/python/eager:test",
        "@six_archive//:six",
    ],
)

py_test(
    name = "summary_ops_graph_test",
    srcs = ["summary_ops_graph_test.py"],
    srcs_version = "PY2AND3",
    deps = [
        ":summary_ops",
<<<<<<< HEAD
        ":summary_test_util",
=======
        ":summary_test_internal",
        ":summary_test_util",
        "//tensorflow/core:protos_all_py",
        "//tensorflow/python:array_ops",
>>>>>>> 86f15090
        "//tensorflow/python:client_testlib",
        "//tensorflow/python:constant_op",
        "//tensorflow/python:control_flow_ops",
        "//tensorflow/python:dtypes",
        "//tensorflow/python:framework_ops",
        "//tensorflow/python:training",
        "@six_archive//:six",
    ],
)

py_library(
    name = "summary_ops",
    srcs = ["summary_ops.py"],
    srcs_version = "PY2AND3",
    visibility = ["//tensorflow:internal"],
    deps = [
        ":gen_summary_ops",
        "//tensorflow/core:protos_all_py",
        "//tensorflow/python:array_ops",
        "//tensorflow/python:constant_op",
        "//tensorflow/python:control_flow_ops",
        "//tensorflow/python:dtypes",
        "//tensorflow/python:framework_ops",
        "//tensorflow/python:layers_base",
        "//tensorflow/python:math_ops",
        "//tensorflow/python:resource_variable_ops",
        "//tensorflow/python:summary_op_util",
        "//tensorflow/python:training",
        "//tensorflow/python:util",
        "//tensorflow/python/eager:context",
        "@six_archive//:six",
    ],
)

py_library(
    name = "summary",
    srcs = ["summary.py"],
    srcs_version = "PY2AND3",
    visibility = ["//tensorflow:internal"],
    deps = [
        ":summary_ops",
    ],
)

filegroup(
    name = "all_files",
    srcs = glob(
        ["**/*"],
        exclude = [
            "**/METADATA",
            "**/OWNERS",
        ],
    ),
    visibility = ["//tensorflow:__subpackages__"],
)

# NOTE: target cannot be testonly because it needs to be in the pip
# package. Sigh.
py_library(
    name = "summary_test_util",
    srcs = ["summary_test_util.py"],
    srcs_version = "PY2AND3",
    visibility = ["//tensorflow:internal"],
    deps = [
        "//tensorflow/core:protos_all_py",
        "//tensorflow/python:lib",
        "//tensorflow/python:platform",
    ],
)<|MERGE_RESOLUTION|>--- conflicted
+++ resolved
@@ -45,14 +45,10 @@
     srcs_version = "PY2AND3",
     deps = [
         ":summary_ops",
-<<<<<<< HEAD
-        ":summary_test_util",
-=======
         ":summary_test_internal",
         ":summary_test_util",
         "//tensorflow/core:protos_all_py",
         "//tensorflow/python:array_ops",
->>>>>>> 86f15090
         "//tensorflow/python:client_testlib",
         "//tensorflow/python:constant_op",
         "//tensorflow/python:control_flow_ops",
